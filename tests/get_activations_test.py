import unittest

import numpy as np
import tensorflow as tf
import tensorflow.keras.backend as K
from tensorflow.keras import Input, Model
from tensorflow.keras.layers import Dense, ReLU, Layer, concatenate

from keract import get_activations, get_gradients_of_activations, get_gradients_of_trainable_weights

tf.compat.v1.disable_eager_execution()


def dummy_model_and_inputs(**kwargs):
    i1 = Input(shape=(10,), name='i1')
    a = NestedModel(name='model')(i1)
    b = NestedLayer(name='block')(a)
    c = Dense(1, name='fc1')(b)
    model = Model(inputs=[i1], outputs=[c], **kwargs)
    x = np.random.uniform(size=(32, 10))
    return model, x


class NestedModel(Model):
    def __init__(self, *args, **kwargs):
        super(NestedModel, self).__init__(*args, **kwargs)
        self.fc = Dense(10, name='fc1')
        self.relu = ReLU(name='relu')

    def call(self, x):
        return self.relu(self.fc(x))


class NestedLayer(Layer):
    def __init__(self, *args, **kwargs):
        super(NestedLayer, self).__init__(*args, **kwargs)
        self.fc = Dense(10, name='fc1')
        self.relu = ReLU(name='relu')

    def call(self, x):
        return self.relu(self.fc(x))

class GetActivationsTest(unittest.TestCase):

    def setUp(self) -> None:
        K.clear_session()

    def tearDown(self) -> None:
        K.clear_session()

    def test_shape_1(self):
        # model definition
        i1 = Input(shape=(10,), name='i1')
        i2 = Input(shape=(10,), name='i2')

        a = Dense(1, name='fc1')(i1)
        b = Dense(1, name='fc2')(i2)

        c = concatenate([a, b], name='concat')
        d = Dense(1, name='out')(c)
        model = Model(inputs=[i1, i2], outputs=[d])

        # inputs to the model
        x = [np.random.uniform(size=(32, 10)),
             np.random.uniform(size=(32, 10))]

        # call to fetch the activations of the model.
        activations = get_activations(model, x, auto_compile=True)

        # OrderedDict so its ok to .values()
        self.assertListEqual([a.shape for a in activations.values()],
                             [(32, 10), (32, 10), (32, 1), (32, 1), (32, 2), (32, 1)])

    def test_auto_compile(self):
        model, x = dummy_model_and_inputs()

        def fun_to_test(auto_compile):
            get_activations(model, x, auto_compile=auto_compile)

        # should not work if auto_compile=False.
        self.assertRaises(Exception, fun_to_test, False)

        # should work if auto_compile=True.
        fun_to_test(True)

    def test_nodes_to_evaluate(self):
        model, x = dummy_model_and_inputs()

        z = model.layers[2].output
        w = model.layers[-1].kernel
        b = model.layers[-1].bias
        # not really activations here, just weight values. It's to show how to use it.
        weights_values = get_activations(model, x, nodes_to_evaluate=[z, w, b])

        zv = weights_values['block/Identity:0']
        wv = weights_values['fc1/kernel:0']
        bv = weights_values['fc1/bias:0']

        acts = get_activations(model, x)

        np.testing.assert_almost_equal(np.dot(zv, wv) + bv, acts['fc1'], decimal=6)

    def test_layer_name(self):
        model, x = dummy_model_and_inputs()

        acts = get_activations(model, x, layer_names='fc1')
        self.assertListEqual(list(acts.keys()), ['fc1'])

        acts = get_activations(model, x, layer_names='model')
        self.assertListEqual(list(acts.keys()), ['model'])

        acts = get_activations(model, x, layer_names='block')
        self.assertListEqual(list(acts.keys()), ['block'])

        acts = get_activations(model, x, layer_names=['block/fc1', 'block/relu'], nested=True)
        self.assertListEqual(list(acts.keys()), ['block/fc1', 'block/relu'])

        acts = get_activations(model, x, layer_names=['model/fc1', 'model/relu'], nested=True)
        self.assertListEqual(list(acts.keys()), ['model/fc1', 'model/relu'])

        acts = get_activations(model, x, layer_names='i1')
        self.assertListEqual(list(acts.keys()), ['i1'])

        self.assertRaises(KeyError, lambda: get_activations(model, x, layer_names='unknown'))

    def test_output_format(self):
        model, x = dummy_model_and_inputs()

        simple = get_activations(model, x, output_format='simple')
        simple_nested = get_activations(model, x, output_format='simple', nested=True)
        full = get_activations(model, x, output_format='full')
        full_nested = get_activations(model, x, output_format='full', nested=True)
        numbered = get_activations(model, x, output_format='numbered')

        for s, f, n in zip(list(simple.values()), list(full.values()), list(numbered.values())):
            np.testing.assert_almost_equal(s, f)
            np.testing.assert_almost_equal(f, n)
            np.testing.assert_almost_equal(n, s)

<<<<<<< HEAD
        self.assertListEqual(list(simple.keys()), ['i1', 'model', 'block', 'fc1'])
        self.assertListEqual(list(simple_nested.keys()), ['i1',
                                                          'model/fc1',
                                                          'model/relu',
                                                          'block/fc1',
                                                          'block/relu',
                                                          'fc1'])
        self.assertListEqual(list(full.keys()), ['i1:0', 'model/Identity:0', 'block/Identity:0', 'fc1/Identity:0'])
        self.assertListEqual(list(full_nested.keys()), ['i1:0',
                                                        'model/fc1/Identity:0',
                                                        'model/relu/Identity:0',
                                                        'block/fc1/Identity:0',
                                                        'block/relu/Identity:0',
                                                        'fc1/Identity:0'])
        self.assertListEqual(list(numbered.keys()), [0, 1, 2, 3])
=======
        self.assertListEqual(list(simple.keys()), ['i1', 'fc1'])
        self.assertListEqual(list(full.keys()), ['i1:0', 'fc1/BiasAdd:0'])
        self.assertListEqual(list(numbered.keys()), [0, 1])
>>>>>>> 768c8134

    def test_compile_vgg16_model(self):
        model, x = dummy_model_and_inputs(name="vgg16")
        get_activations(model, x, auto_compile=False)
        self.assertTrue(model._is_compiled)

    def test_nodes_and_layer_name(self):
        model, x = dummy_model_and_inputs()

        self.assertRaises(ValueError, lambda: get_activations(model,
                                                              x,
                                                              nodes_to_evaluate=[],
                                                              layer_names='unknown'))

    def test_nodes_empty(self):
        model, x = dummy_model_and_inputs()
        self.assertRaises(ValueError, lambda: get_activations(model, x, nodes_to_evaluate=[]))

    def test_gradients_of_activations(self):
        model, x = dummy_model_and_inputs()
        # important to leave the compile() call to the user. Gradients need this correct.
        model.compile(loss='mse', optimizer='adam')
        y = np.random.uniform(size=len(x))
        grad_acts = get_gradients_of_activations(model, x, y)
        acts = get_activations(model, x)

        grad_acts_nested = get_gradients_of_activations(model, x, y, nested=True)
        acts_nested = get_activations(model, x, nested=True)

        # same support.
        self.assertListEqual(list(acts), list(grad_acts))
        self.assertListEqual(list(grad_acts['i1'].shape), list(acts['i1'].shape))
        self.assertListEqual(list(grad_acts['model'].shape), list(acts['model'].shape))
        self.assertListEqual(list(grad_acts['block'].shape), list(acts['block'].shape))
        self.assertListEqual(list(grad_acts['fc1'].shape), list(acts['fc1'].shape))

        self.assertListEqual(list(acts_nested), list(grad_acts_nested))
        self.assertListEqual(list(grad_acts_nested['i1'].shape), list(acts_nested['i1'].shape))
        self.assertListEqual(list(grad_acts_nested['model/fc1'].shape), list(acts_nested['model/fc1'].shape))
        self.assertListEqual(list(grad_acts_nested['model/fc1'].shape), list(acts_nested['model/fc1'].shape))
        self.assertListEqual(list(grad_acts_nested['block/fc1'].shape), list(acts_nested['block/fc1'].shape))
        self.assertListEqual(list(grad_acts_nested['block/relu'].shape), list(acts_nested['block/relu'].shape))
        self.assertListEqual(list(grad_acts_nested['fc1'].shape), list(acts_nested['fc1'].shape))

    def test_gradients_of_trainable_weights(self):
        model, x = dummy_model_and_inputs()
        model.compile(loss='mse', optimizer='adam')
        y = np.random.uniform(size=len(x))
        grad_trainable_weights = get_gradients_of_trainable_weights(model, x, y)

<<<<<<< HEAD
        self.assertListEqual(list(grad_trainable_weights), ['model/fc1/kernel:0', 'model/fc1/bias:0',
                                                            'block/fc1/kernel:0',
                                                            'block/fc1/bias:0',
                                                            'fc1/kernel:0',
                                                            'fc1/bias:0'])
        w1 = grad_trainable_weights['block/fc1/kernel:0']
        b1 = grad_trainable_weights['block/fc1/bias:0']
        w2 = grad_trainable_weights['fc1/kernel:0']
        b2 = grad_trainable_weights['fc1/bias:0']

        self.assertListEqual(list(w1.shape), [10, 10])  # Dense.w
        self.assertListEqual(list(b1.shape), [10, ])  # Dense.w
        self.assertListEqual(list(w2.shape), [10, 1])  # Dense.w
        self.assertListEqual(list(b2.shape), [1, ])  # Dense.b
=======
        self.assertListEqual(list(grad_trainable_weights), ['fc1/kernel:0', 'fc1/bias:0'])
        w = grad_trainable_weights['fc1/kernel:0']
        b = grad_trainable_weights['fc1/bias:0']
        self.assertListEqual(list(w.shape), [10, 1])  # Dense.w
        self.assertListEqual(list(b.shape), [1, ])  # Dense.b

    def test_inputs_order(self):
        i10 = Input(shape=(10,), name='i1')
        i40 = Input(shape=(40,), name='i4')
        i30 = Input(shape=(30,), name='i3')
        i20 = Input(shape=(20,), name='i2')

        a = Dense(1, name='fc1')(concatenate([i10, i40, i30, i20], name='concat'))
        model = Model(inputs=[i40, i30, i20, i10], outputs=[a])
        x = [
            np.random.uniform(size=(1, 40)),
            np.random.uniform(size=(1, 30)),
            np.random.uniform(size=(1, 20)),
            np.random.uniform(size=(1, 10))
        ]

        acts = get_activations(model, x)
        self.assertListEqual(list(acts['i1'].shape), [1, 10])
        self.assertListEqual(list(acts['i2'].shape), [1, 20])
        self.assertListEqual(list(acts['i3'].shape), [1, 30])
        self.assertListEqual(list(acts['i4'].shape), [1, 40])
>>>>>>> 768c8134
<|MERGE_RESOLUTION|>--- conflicted
+++ resolved
@@ -40,6 +40,7 @@
     def call(self, x):
         return self.relu(self.fc(x))
 
+
 class GetActivationsTest(unittest.TestCase):
 
     def setUp(self) -> None:
@@ -92,7 +93,8 @@
         # not really activations here, just weight values. It's to show how to use it.
         weights_values = get_activations(model, x, nodes_to_evaluate=[z, w, b])
 
-        zv = weights_values['block/Identity:0']
+        print("Weights valuese:", weights_values)
+        zv = weights_values['block/relu/Relu:0']
         wv = weights_values['fc1/kernel:0']
         bv = weights_values['fc1/bias:0']
 
@@ -137,7 +139,6 @@
             np.testing.assert_almost_equal(f, n)
             np.testing.assert_almost_equal(n, s)
 
-<<<<<<< HEAD
         self.assertListEqual(list(simple.keys()), ['i1', 'model', 'block', 'fc1'])
         self.assertListEqual(list(simple_nested.keys()), ['i1',
                                                           'model/fc1',
@@ -145,19 +146,14 @@
                                                           'block/fc1',
                                                           'block/relu',
                                                           'fc1'])
-        self.assertListEqual(list(full.keys()), ['i1:0', 'model/Identity:0', 'block/Identity:0', 'fc1/Identity:0'])
+        self.assertListEqual(list(full.keys()), ['i1:0', 'model/relu/Relu:0', 'block/relu/Relu:0', 'fc1/BiasAdd:0'])
         self.assertListEqual(list(full_nested.keys()), ['i1:0',
-                                                        'model/fc1/Identity:0',
-                                                        'model/relu/Identity:0',
-                                                        'block/fc1/Identity:0',
-                                                        'block/relu/Identity:0',
-                                                        'fc1/Identity:0'])
+                                                        'model/fc1/BiasAdd:0',
+                                                        'model/relu/Relu:0',
+                                                        'block/fc1/BiasAdd:0',
+                                                        'block/relu/Relu:0',
+                                                        'fc1/BiasAdd:0'])
         self.assertListEqual(list(numbered.keys()), [0, 1, 2, 3])
-=======
-        self.assertListEqual(list(simple.keys()), ['i1', 'fc1'])
-        self.assertListEqual(list(full.keys()), ['i1:0', 'fc1/BiasAdd:0'])
-        self.assertListEqual(list(numbered.keys()), [0, 1])
->>>>>>> 768c8134
 
     def test_compile_vgg16_model(self):
         model, x = dummy_model_and_inputs(name="vgg16")
@@ -208,7 +204,6 @@
         y = np.random.uniform(size=len(x))
         grad_trainable_weights = get_gradients_of_trainable_weights(model, x, y)
 
-<<<<<<< HEAD
         self.assertListEqual(list(grad_trainable_weights), ['model/fc1/kernel:0', 'model/fc1/bias:0',
                                                             'block/fc1/kernel:0',
                                                             'block/fc1/bias:0',
@@ -223,12 +218,6 @@
         self.assertListEqual(list(b1.shape), [10, ])  # Dense.w
         self.assertListEqual(list(w2.shape), [10, 1])  # Dense.w
         self.assertListEqual(list(b2.shape), [1, ])  # Dense.b
-=======
-        self.assertListEqual(list(grad_trainable_weights), ['fc1/kernel:0', 'fc1/bias:0'])
-        w = grad_trainable_weights['fc1/kernel:0']
-        b = grad_trainable_weights['fc1/bias:0']
-        self.assertListEqual(list(w.shape), [10, 1])  # Dense.w
-        self.assertListEqual(list(b.shape), [1, ])  # Dense.b
 
     def test_inputs_order(self):
         i10 = Input(shape=(10,), name='i1')
@@ -249,5 +238,4 @@
         self.assertListEqual(list(acts['i1'].shape), [1, 10])
         self.assertListEqual(list(acts['i2'].shape), [1, 20])
         self.assertListEqual(list(acts['i3'].shape), [1, 30])
-        self.assertListEqual(list(acts['i4'].shape), [1, 40])
->>>>>>> 768c8134
+        self.assertListEqual(list(acts['i4'].shape), [1, 40])